--- conflicted
+++ resolved
@@ -2,10 +2,7 @@
 %% figureHandle = plotRawBeadData(data, [setLims, figNum])
 % Do histograms and scatterplots for 2D position/time data
 
-<<<<<<< HEAD
 %% Setup
-=======
->>>>>>> 4afabf95
 if ~isfield(data, 'mPerPx')
     error('No pixel calibration in data struct')
 end
