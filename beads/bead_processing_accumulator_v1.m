--- conflicted
+++ resolved
@@ -92,11 +92,7 @@
 saveDataRaw = false;     % Save raw data to file (should speed up loading)
 saveAccu = true;        % Save data to file
 dataSuff = '_simple';       % Suffix for filename when saving/loading
-<<<<<<< HEAD
 accuFile = 'accumulated_3days';
-=======
-accuFile = 'accumulated_all_c';
->>>>>>> b7113924
 
 % ARE YOU READY??
 accumulated = cell(size(dayDirs));
