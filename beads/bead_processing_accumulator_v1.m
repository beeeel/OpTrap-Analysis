%% Process multiple sets of bead data sequentially
%
% V1: Perform iterative short time processing as per Manlio's suggestion:
%       Perform initial processing as normal, then find time of long time
%       uptick/low frequency intercept. Use this to apply highpass
%       filtering before recalculating MSD and FTs.
%
% This file accumulates: Latrunculin B data
%
%% TO DO:
%
% Better warnings when no corners: Filename and which corner
% Quieter warnings when plotting etc - there's always negative Y
% Finding α, D from MSDs
% Store α,D from fitting to tRanges - for high static error, is D constant?
% Storing MSD(1./fpass)
% Better MSD field handling - need to use centresHP when possible and
%  centresM otherwise
% data.opts.nSkip - use this in any function which handles MSDs

%% Data parameters
close all

% Data storage parameters
masterDir = '../';             % Where all the data is
saveDir = 'accumulator_2021_07_21-latB/';        % Where to save processed data

% Which day's data to load
dayDirs = {'2021_07_27' '2021_07_26' '2021_07_23' '2021_07_13' '2021_07_16' '2021_05_17'};

% This cell contains 1 cell per dayDir above. Within that needs to be
% indexes for that day's dirList, to choose the correct datasets.
setIdxs = {
    ... % Sets from 2021_07_27
        {1:9 [10:13 15:18]} ...
    ... % Sets from 2021_07_26
        {[5:10 12 14]} ...
    ... % Sets from 2021_07_23
        {1:10 11:20 [22:27 29:31]} ...
    ... % Sets from 2021_07_13
        {6:17} ...
    ... % Sets from 2021_07_16
        {8:14} ... {1:2 3:5 6:12} ...
    ... % Sets from 2021_05_17
        {5:9 10:14} };

% Ain't nobody got time (be)for this!
% Later I will record time in a filename when recording data
thymes = { 
    ... % Times from 2021_07_27
        {[-40 -20 -10 7 17 32 42 56 82] [-26 -15 1 12 37 48 61 67]} ...
    ... % Times from 2021_07_26
        {[-14 -7 7 14 27 32 46 61]} ...
    ... % Times from 2021_07_23
        {[-30 -14 2 8 15 22 28 35 43 60] [-18 -12 -6 1 7 16 39 52 69 96] [-18 -6 0 13 22 26 46 54 60]} ...
    ... % Times from 2021_07_13
        {[49 63 66 71 77 83 88 94 101 107 113 120]-60} ...
    ... % Times from 2021_07_16
        {[2 8 11 15 18 31 48]-8} ... {[0 6] [0 4 10] [0 2 8 11 15 18 31]} ...
    ... % Times from 2021_05_17
        {([80 103 142 165 203]-100) ([91 107 156 172 211]-100)}};
    
wRanges = get_wRanges_struct(dayDirs);
tRanges = get_tRanges_struct(dayDirs);
%% Experiment parameters
mPerPx = 0.065e-6;           % Camera pixel size calibration
ignoreDirs = {'focal_sweep_with_bead'}; % Directories to ignore (ones without data)

%% Processing parameters
cropTs = {[]};
fitPoly = 1; % Fit a polynomial to remove drift.
fitPolyOrder = 1;      % Order of polynomial to be fitted

angleCorrection = true; % Transform to (r, rθ) co-ordinates
calcStiff = 1;          % Calculate trap stiffness from position variance
stiffIdx = 1;           % Row of centres to store stiffness from
fpass = 0;              % Pass frequency
cropTHPval = 0;         % Frames to crop after HP filter
msdOffset = [1];        % Offset from start when taking data to calculate mean-square displacements
loadPics = false;       % Load images from TIFs. May be overriden by angleCorrection

msdDim = 'all';         % Direction to calculate MSD in - 'x', 'y', or 'all'
centresRow = 1;      % Row of centres array to use for MSDs (empty for default)
msdNumT = [];           % Number of time points to use for MSDs (empty for all)
msdUseRaw = true;      % Use raw or processed data for MSDs (empty for default)
msdDoNorm = true;       % Normalize MSDs by position variance (empty for default)
doFFT = false;           % Calculate FFT and maybe plot

% Data file parameters
forceRun = false;       % Try to take data from file and reuse as much as possible
saveDataPro = false;    % Save processed data to file (probably only makes things slower for now)
saveDataRaw = true;     % Save raw data to file (should speed up loading)
saveAccu = true;        % Save data to file
dataSuff = '_simple';       % Suffix for filename when saving/loading
<<<<<<< HEAD
accuFile = 'accumulated_all';
=======
accuFile = 'accumulated_3days_c';
>>>>>>> d5fbd038

% ARE YOU READY??
accumulated = cell(size(dayDirs));
if ~exist([masterDir saveDir], 'dir')
    mkdir([masterDir saveDir])
end
cd([masterDir saveDir])
fprintf('Working in %s\n',pwd)
fileCount = 1;
%%
fh = figure(69);
fh2 = figure(99);
% For each day chosen
for dayIdx = 1:length(dayDirs)
    % Get the correct directory
    dayDir = [masterDir dayDirs{dayIdx}];
    
    % Get all the children directories in a struct
    dirList = dir(dayDir);
    dirList = dirList([dirList.isdir]);
    dirList = dirList(3:end);
    for d = 1:length(ignoreDirs)
        dirList = dirList(~strcmp({dirList.name},ignoreDirs{d}));
    end
    
    % Prepare for trouble
    accumulated{dayIdx} = {};
    
    for cellIdx = 1:length(setIdxs{dayIdx})
        % Prepare for trouble
        accumulated{dayIdx}{1,cellIdx} = struct();
        % And make it double
        accumulated{dayIdx}{1,cellIdx}.stiff = double(nan);
        % Get the times array for this set
        accumulated{dayIdx}{2,cellIdx} = thymes{dayIdx}{cellIdx};
        
        for fIdx = 1:length(setIdxs{dayIdx}{cellIdx})
            fileIdx = setIdxs{dayIdx}{cellIdx}(fIdx);
            
            %% Load and pre-process
            % Either create a new struct or load one named dataFile
            dataFile = [dirList(fileIdx).folder '/' dirList(fileIdx).name '_processed' dataSuff '.mat'];
            if forceRun || ~exist(dataFile, 'file')
                data = struct([]);
                data(1).opts.forceRun = forceRun;
                
                % Set names and load data
                data.dirPath = [dirList(fileIdx).folder '/' dirList(fileIdx).name];
                data.fName = dirList(fileIdx).name;
                data = bead_loadData(data, any([loadPics, angleCorrection]));
                fprintf('\n\t\t Loaded:\t\t%s\n\n',data.fName)
                
                % Save short data if requested
                if saveDataRaw
                    save(dataFile, 'data')
                end
            else
                tmp = load(dataFile, 'data');
                data = tmp.data;
                clear tmp
                data.opts.forceRun = forceRun;
            end

            % Record options and calibration
            data.opts.cropT = cropTs{1};
            data.opts.pOrder = fitPolyOrder*fitPoly;
            data.mPerPx = mPerPx;
            data.opts.angleCorrection = angleCorrection;
            data.opts.centresRow = centresRow;

            % Apply scale and do polyfit
            data = bead_preProcessCentres(data);
            
            % Record where the data is coming from
            accumulated{dayIdx}{1,cellIdx}(fIdx).dirPath = data.dirPath;
            accumulated{dayIdx}{1,cellIdx}(fIdx).fName = data.fName;

            % Update times array to show time halfway through acquisition
            accumulated{dayIdx}{2,cellIdx}(fIdx) = accumulated{dayIdx}{2,cellIdx}(fIdx) ...
                + data.raw.timeVecMs(end/2)/60e3;
            %% Process data

            % Look at mean-square displacement (for cell-bead expts)
            if ~isempty(msdOffset)
                data = bead_normMSD_polyfit(data, msdDim, msdOffset, msdNumT, false, msdUseRaw, centresRow, false);
%                 accumulated{dayIdx}{1,cellIdx}(fIdx).msd = data.pro.amsdObj;
            end
            
            % Get wRange from struct
            wR = Range_getter(wRanges, dayDirs{dayIdx}, cellIdx, fIdx);
            
            % Do the fourier transform to find intercept frequency
            [FT, oC] = msd_fourier_transformator(data.pro.amsdObj, accumulated{dayIdx}{2,cellIdx}(fIdx), ...
                'wRange',wR, 'fh', fh);
            oC = cat(1,oC{:});
            
            % Get tRange from struct
            tR = Range_getter(tRanges, dayDirs{dayIdx}, cellIdx, fIdx);
            % Also fit to the MSD to find corner time equivalent frequency
            tC = msd_cornerator(data.pro.amsdObj, accumulated{dayIdx}{2,cellIdx}(fIdx), tR);
            
            if any( isnan( tC ) & isnan( oC' ) )
                tr = {'tangential','radial'};
                if sum( isnan( tC ) & isnan( oC' ) ) == 1
                    % Could give name of file in warning
                    warning('No corner in %s direction, highpass only using', tr{ sum( isnan( tC ) & isnan( oC' ) ) })
                else
                    warning('No corner in either direction, skipping highpass.')
                end
                % Could give better warnings:
%             else
%                 if any( isnan( tC ) )
%                     warning('Got NaN back from msd_cornerator. Highpass only using corner frequency')
%                 end
%                 if any( isnan( oC ) )
%                     warning('Got NaN back from msd_fourier_transformator. Highpass only using corner time')
%                 end
            end
            
            % Do something with the corners
            accumulated{dayIdx}{1,cellIdx}(fIdx).corners = [1./tC; oC'];
            
            % Use mean of 1/corner time and intercept frequency. There's
            % definitely scope for mistakes to occur if you want to be
            % getting smarter, but that will have to wait. 
            fpass = mean([1./tC; oC'],'omitnan');
            
            % This has assumed you've only given one intercept frequency
            % range and one corner range
            
            % High-pass filter and calculate Allan variance if pass frequency is positive
            if any(fpass > 0)
                data.opts.fpass = fpass;
                data.opts.cropTHPval = cropTHPval;
                % Need to adapt to run on both dims and use subplots/etc
                if fpass(1) > 0
                    data = bead_hp_allan_var(data, 'xCentresM', ...
                        fpass(1), cropTHPval, false);
                    xStiff = calcStiffness(data.pro.xCentresHP);
                else
                    xStiff = calcStiffness(data.pro.xCentresM(centresRow,:));
                end
                
                if fpass(2) > 0
                    data = bead_hp_allan_var(data, 'yCentresM', ...
                        fpass(2), cropTHPval, false);
                    yStiff = calcStiffness(data.pro.yCentresHP);
                else
                    yStiff = calcStiffness(data.pro.yCentresM(centresRow,:));
                end
                
                data.pro.stiffXY = [xStiff, yStiff];
                accumulated{dayIdx}{1,cellIdx}(fIdx).stiff = data.pro.stiffXY;
                accumulated{dayIdx}{1,cellIdx}(fIdx).fpass = fpass;
                accumulated{dayIdx}{1,cellIdx}(fIdx).opts = data.opts;
                
                % Force normMSD to run processing (hacky but it works)
                fr = data.opts.forceRun;
                data.opts.forceRun = true;
                data = bead_normMSD_polyfit(data, msdDim, msdOffset, msdNumT, true, false, centresRow, false, false, 'CentresHP');
                % Restore previous setting
                data.opts.forceRun = fr;
                
                accumulated{dayIdx}{1,cellIdx}(fIdx).msd = data.pro.amsdObj;
            else
                xStiff = calcStiffness(data.pro.xCentresM(1,:));
                yStiff = calcStiffness(data.pro.yCentresM(1,:));
                data.pro.stiffXY = [xStiff, yStiff];
                accumulated{dayIdx}{1,cellIdx}(fIdx).stiff = data.pro.stiffXY;
            end
            
            % Save if requested
            if saveDataPro
                save(dataFile, 'data')
            end
            
        end
    end
end

if saveAccu
    save(accuFile, 'accumulated', 'dayDirs')
end

function Range = Range_getter(Ranges, day, cIdx, fIdx)
if ~isstruct(Ranges)
    tmp = whos('wRanges');
    error('wRanges needs to be a struct, instead got: %s\n', tmp.class)
end
day = ['d' day];
if isfield(Ranges, day)
    c = ['c' num2str(cIdx)];
    if isfield(Ranges.(day), c)
        if size(Ranges.(day).(c), 1) >= fIdx
            Range = Ranges.(day).(c)(fIdx,:);
        else
            Range = {};
        end
    else
        Range = {};
    end
else
    Range = {};
end
end

function [wRanges] = get_wRanges_struct(dayDirs)
% This has numbers from LatB data
wRanges = struct(strcat('d',dayDirs{end}), struct('c1', {{}}));

%% wRanges with 1 low-frequency corner
wRanges.d2021_07_27.c2 = {...
    {[2e-2 1]} {[2e-2 1]};
    {[2e-2 1]} {[2e-2 1]};
    {[2e-2 0.8]} {[8 80]};
    {[2e-2 0.8]} {[8 80]};
    {[2 10]} {[2 10]};
    {[2 10]} {[2 10]};
    {[1 7]} {[1 10]};
    {[1e-2 1.5e-1]} {[2 10]};};
wRanges.d2021_07_27.c1 = {...
    {[1e-2 2]} {[1e-2 5]};
    {[1e-2 5]} {[1e-2 6]};
    {[1e-2 2]} {[1e-2 1]};
    {[1e-2 2]} {[1e-1 2]};
    {[1e-2 1]} {[1e-2 1]};
    {[1e-1 3]} {[1e-2 1]};
    {[1e-2 1]} {[1e-2 1]};
    {[1e-2 1]} {[1e-2 1]};
    {[1e-2 1]} {[1e-2 1]}};
wRanges.d2021_07_26.c1 = {...
    {[1e-2 10]} {[1e-2 10]};
    {[1e-2 5]} {[1e-2 6]};
    {[1e-2 10]} {[1e-2 10]};
    {[6e-2 2]} {[6e-2 2]};
    {[1e-2 1]} {[1e-2 1]};
    {[1e-1 3]} {[1e-2 3]};
    {[1e-1 3]} {[1e-2 3]};
    {[1e-1 3]} {[1e-2 3]}};
wRanges.d2021_07_23.c3 = {...
    {[100 1e4]} {[20 8e2]};
    {[100 1e4]} {[20 8e2]};
    {[100 1e4]} {[20 8e2]};
    {[100 1e4]} {[20 8e2]};
    {[100 1e4]} {[20 8e2]};
    {[100 1e4]} {[20 8e2]};
    {[1e-2 0.8]} {[100 1e4]};
    {[100 1e4]} {[20 8e2]};
    {[100 1e4]} {[20 1e3]}};
wRanges.d2021_07_23.c2 = {...
    {[1e-2 1]} {[5 80]};
    {[3 50]} {[2 30]};
    {[3 50]} {[0.5 5]};
    {[3 50]} {[0.5 5]};
    {[0.5 4]} {[0.5 4]};
    {[3e-1 5]} {[3e-1 3]};
    {[1 10]} {[1 10]}; %
    {[2e-1 10]} {[2e-1 8]};
    {[4e-1 3]} {[1e-1 3]};
    {[1 5]} {[1 5]};};
wRanges.d2021_07_23.c1 = {...
    {[1e-1 5]} {[1e-1 5]};
    {[5e-1 500]} {[1e-1 5]};
    {[1e-1 5]} {[1e-1 5]};
    {[1e-1 3]} {[1e-1 3]};
    {[1e-1 3]} {[1e-1 3]};
    {[1e-1 5]} {[1e-1 5]};
    {[1e-2 2]} {[1e-2 2]}; %
    {[1e-2 30]} {[1e-2 8]};
    {[1e-2 1]} {[1e-2 2]};
    {[1e-2 1]} {[1e-2 2]}};

%% wRanges with 2 corners
% wRanges.d2021_07_27.c2 = {...
%     {[2e-2 1] [5 1e2]} {[2e-2 1] [5 1e2]};
%     {[2e-2 1] [5 1e2]} {[2e-2 1] [5 1e2]};
%     {[2e-2 0.8] [8e2 2e3]} {[8 80] []};
%     {[2e-2 0.8] [8e2 2e3]} {[8 80] []};
%     {[2 10]} {[2 10]};
%     {[2 10]} {[2 10]};
%     {[1 7]} {[1 10]};
%     {[1e-2 1.5e-1] [30 1e4]} {[2 10]};};
% wRanges.d2021_07_27.c1 = {...
%     {[1e-2 2] [200 2e3]} {[1e-2 5] [60 8e2]};
%     {[1e-2 5] [500 5e4]} {[1e-2 6] [200 1e4]};
%     {[1e-2 2] [8e2 2e3]} {[1e-2 1] [200 1e4]};
%     {[1e-2 2] [8e2 2e3]} {[1e-1 2] [200 1e4]};
%     {[1e-2 1] [8e2 2e3]} {[1e-2 1] [200 1e4]};
%     {[1e-1 3] [20 1e2]} {[1e-2 1] [200 1e4]};
%     {[1e-2 1] [6e2 2e3]} {[1e-2 1] [200 1e4]};
%     {[1e-2 1] [6e2 2e3]} {[1e-2 1] [200 1e4]};
%     {[1e-2 1] [6e2 2e3]} {[1e-2 1] [200 1e4]}};
% wRanges.d2021_07_26.c1 = {...
%     {[1e-2 10] [50 3e2]} {[1e-2 10] [20 8e2]};
%     {[1e-2 5] [50 5e2]} {[1e-2 6] [20 8e2]};
%     {[1e-2 10] [50 3e2]} {[1e-2 10] [20 8e2]};
%     {[6e-2 2] [50 3e2]} {[6e-2 2] [20 8e2]};
%     {[1e-2 1] [50 3e2]} {[1e-2 1] [20 8e2]};
%     {[1e-1 3] [20 1e2]} {[1e-2 3] [20 2e2]};
%     {[1e-1 3] [50 3e2]} {[1e-2 3] [50 3e2]};
%     {[1e-1 3] [10 2e2]} {[1e-2 3] [10 2e2]}};
% wRanges.d2021_07_23.c3 = {...
%     {[100 1e4]} {[20 8e2]};
%     {[100 1e4]} {[20 8e2]};
%     {[100 1e4]} {[20 8e2]};
%     {[100 1e4]} {[20 8e2]};
%     {[100 1e4]} {[20 8e2]};
%     {[100 1e4]} {[20 8e2]};
%     {[1e-2 0.8] [100 1e4]} {[100 1e4]};
%     {[100 1e4]} {[20 8e2]};
%     {[100 1e4]} {[20 1e3]}};
% wRanges.d2021_07_23.c2 = {...
%     {[1e-2 1] [70 1e4]} {[5 80]};
%     {[3 50]} {[2 30]};
%     {[3 50]} {[0.5 5]};
%     {[3 50]} {[0.5 5]};
%     {[0.5 4]} {[0.5 4]};
%     {[3e-1 5]} {[3e-1 3]};
%     {[1 10]} {[1 10]}; %
%     {[2e-1 10]} {[2e-1 8]};
%     {[4e-1 3]} {[1e-1 3]};
%     {[1 5]} {[1 5]};};
% wRanges.d2021_07_23.c1 = {...
%     {[1e-1 5]} {[1e-1 5]};
%     {[5e-1 500]} {[1e-1 5]};
%     {[1e-1 5]} {[1e-1 5]};
%     {[1e-1 3]} {[1e-1 3]};
%     {[1e-1 3]} {[1e-1 3]};
%     {[1e-1 5]} {[1e-1 5]};
%     {[1e-2 2]} {[1e-2 2]}; %
%     {[1e-2 30]} {[1e-2 8]};
%     {[1e-2 1] [20 200] [300 1e3]} {[1e-2 2]};
%     {[1e-2 1] [20 200] [300 1e3]} {[1e-2 2]}};

end

function [tRanges] = get_tRanges_struct(dayDirs)
% This has numbers from LatB data
tRanges = struct(strcat('d',dayDirs{end}), struct('c1', {{}}));

%% Long time corners

tRanges.d2021_05_17.c2 = {
    {[1e-2 0.5] [4 20]} {[1e-2 1] [4 20]}
    {[1e-2 0.5] [4 20]} {[1e-2 1] [4 20]}
    {[1e-2 0.5] [4 20]} {[1e-2 1] [4 20]}
    {[1e-2 0.5] [4 20]} {[1e-2 1] [4 20]}
    {[1e-2 0.5] [3 20]} {[1e-2 1] [4 20]}
    {[1e-2 0.5] [3 20]} {[1e-2 1] [4 20]}};

tRanges.d2021_05_17.c1 = {
    {} {}
    {} {}
    {[1e-1 1] [6 20]} {}
    {[1e-1 1] [6 20]} {[1.4e-2 1] [5 20]}};

tRanges.d2021_07_16.c1 = {
    {} {}
    {[3e-1 3] [10 20]} {[3e-1 2] [10 20]}
    {[2e-1 3/5] [10 20]} {[3e-1 2] [10 20]}
    {[2e-2 1] [5 20]} {[2e-2 1] [10 20]}
    {[2e-2 0.25] [5 20]} {[2e-2 1] [10 20]}
    {[2e-2 0.25] [5 20]} {[2e-2 1] [10 20]}
    {[2e-2 0.25] [5 20]} {}};

tRanges.d2021_07_13.c1 = {...
    {[1e-2 2e-1] [5 20]} {[1e-2 2e-1] [5 20]}
    {[1e-2 2e-1] [5 20]} {[1e-2 2e-1] [5 20]}
    {[1e-2 2e-1] [5 20]} {[1e-2 2e-1] [5 20]}
    {[1e-2 2e-1] [5 20]} {[1e-2 2e-1] [5 20]}
    {[1e-2 2e-1] [5 20]} {[1e-2 2e-1] [5 20]}
    {[1e-2 2e-1] [5 20]} {[1e-2 2e-1] [5 20]}
    {[1e-2 2e-1] [5 20]} {}
    {[1e-2 2e-1] [5 20]} {[1e-2 2e-1] [5 20]}
    {[1e-2 2e-1] [5 9]} {[1e-2 2e-1] [5 20]}
    {[1e-2 2e-1] [5 9]} {[1e-2 2e-1] [5 20]}
    {[1e-2 2e-1] [5 20]} {}
    {[1e-2 2e-1] [5 20]} {}};

tRanges.d2021_07_23.c3 = {...
    {[1e-2 1] [10 30]} {}
    {[1e-2 1] [10 30]} {[1e-1 2] [10 30]}
    {[1e-2 1] [10 30]} {[1e-1 2] [10 30]}
    {[1e-2 1] [10 30]} {[1e-1 2] [10 30]}
    {[1e-2 1] [10 30]} {[1e-1 2] [10 30]}
    {[1e-2 1] [10 30]} {}
    {[1e-2 1] [10 30]} {}
    {[1e-2 1] [5 30]} {[1e-1 2] [5 30]}
    {[1e-2 1] [10 30]} {}};
tRanges.d2021_07_23.c2 = {...
    { } { }
    { } { }
    { } { }
    { } { }
    { } { }
    { } { }
    { } { }
    { } { }
    { } { }
    { } { }};

tRanges.d2021_07_23.c1 = {...
    { } { }
    { } { }
    { } { }
    { } { }
    { } { }
    { } { }
    { } { }
    { } { }
    { } { }
    { } { }};

tRanges.d2021_07_26.c1 = {...
    {[0.08 0.3] [3 20]} {[0.05 0.3] [3 20]}
    {[0.08 0.3] [3 10]} {[0.05 0.3] [3 10]}
    {[0.08 0.3] [3 20]} {[0.05 0.3] [3 20]}
    {[0.1 0.8] [5 30]} {[0.1 0.8] [5 30]}
    {[0.1 0.8] [5 30]} {[0.1 0.8] [5 30]}
    {[0.1 0.8] [5 15]} {[0.1 0.8] [5 30]}
    {[0.1 0.8] [5 15]} {[0.1 0.8] [5 30]}
    {[0.2 1] [3 15]} {[0.2 0.8] [7 30]}};

tRanges.d2021_07_27.c2 = {...
    {[0.2 3] [20 50]} {[0.1 1] [20 50]}
    {[0.4 1.4] [8 20]} {[0.4 1.4] [8 20]}
    {[0.4 2] [8 40]} { }
    {[0.4 4] [15 40]} { }
    { } { }
    { } { }
    { } { }
    {[5 20] [70 200]} { }};

tRanges.d2021_07_27.c1 = {...
    {[3e-2 1/2] [2 7]} {[3e-2 1/2] [2 7]}
    {[1e-2 0.1] [4 20]} {[1e-2 0.4] [5 20]}
    {[1e-2 0.1] [4 20]} {[1e-2 0.4] [5 20]}
    {[1e-2 0.1] [8 30]} {[1e-2 0.4] [8 30]}
    {[1e-2 1] [7 30]} {[1e-2 1] [7 30]}
    {[1e-2 1] [7 30]} {[1e-2 1] [7 30]}
    {[1e-2 1] [7 30]} {[1e-2 1] [7 30]}
    {[1e-2 1] [7 30]} {[1e-2 1] [7 30]}
    {[1e-2 1] [7 30]} {[1e-2 1] [7 30]}};

%% Time ranges for elastic plateau onset
% tRanges.d2021_07_23.c2 = {...
%     {[1e-3 1e-2] [0.1 2]} {[1e-3 5e-2] [1 20]}
%     {[1e-3 1e-2] [0.1 2]} {[1e-3 5e-2] [1 20]}
%     {[1e-3 1e-2] [1 20]} {[1e-3 5e-2] [2 20]}
%     {[1e-3 1e-2] [1 20]} {[1e-3 5e-2] [2 20]}
%     {[1e-3 1e-2] [1 20]} {[1e-3 5e-2] [2 20]}
%     {[1e-3 5e-2] [1 40]} {[1e-3 5e-2] [5 40]}
%     {[1e-3 5e-2] [1 4]} {[1e-3 5e-2] [1 4]}
%     {[1e-3 1e-1] [3 40]} {[1e-3 5e-2] [5 40]}
%     {[1e-3 1e-1] [3 40]} {[1e-3 5e-2] [3 40]}
%     {[1e-3 1e-1] [3 40]} {[1e-3 5e-2] [3 40]}};
% tRanges.d2021_07_23.c1 = {...
%     {[1e-2 1] [6 50]} {[1e-2 1] [4 20]}
%     {[1e-2 1] [6 50]} {[1e-2 1] [4 7]}
%     {[1e-2 1] [6 25]} {[1e-2 1] [4 7]}
%     {[1e-2 1] [6 50]} {[1e-2 1] [4 20]}
%     {[1e-2 1] [6 50]} {[1e-2 1] [4 20]}%5
%     {[1e-2 1] [6 50]} {[1e-2 1] [4 20]}
%     {[3.6 4] [5 7]} {[1e-1 1] [9 30]}%{[1e-3 1e-1] [0.3 3]} {[1e-2 1] [9 21]}
%     {[1e-2 1] [6 50]} {[1e-2 1] [4 20]}
%     {[0.1 0.5] [2 50]} {[1e-2 1] [4 20]}
%     {[0.1 0.5] [4 50]} {[1e-2 1] [4 20]}};
<<<<<<< HEAD
end


=======
end
>>>>>>> d5fbd038
<|MERGE_RESOLUTION|>--- conflicted
+++ resolved
@@ -92,11 +92,7 @@
 saveDataRaw = true;     % Save raw data to file (should speed up loading)
 saveAccu = true;        % Save data to file
 dataSuff = '_simple';       % Suffix for filename when saving/loading
-<<<<<<< HEAD
-accuFile = 'accumulated_all';
-=======
-accuFile = 'accumulated_3days_c';
->>>>>>> d5fbd038
+accuFile = 'accumulated_all_c';
 
 % ARE YOU READY??
 accumulated = cell(size(dayDirs));
@@ -564,10 +560,4 @@
 %     {[1e-2 1] [6 50]} {[1e-2 1] [4 20]}
 %     {[0.1 0.5] [2 50]} {[1e-2 1] [4 20]}
 %     {[0.1 0.5] [4 50]} {[1e-2 1] [4 20]}};
-<<<<<<< HEAD
-end
-
-
-=======
-end
->>>>>>> d5fbd038
+end