function data = bead_loadData(data, varargin)
%% data = loadBeadData(data/dirPath, [loadImages])
% Load centres, times, images and metadata for a given dataset

loadImages = true;
if nargin > 1
    loadImages = varargin{1};
end

if ~isstruct(data)
    data = struct('dirPath',data);
end

data.opts = bead_loadOpts(data);

if ~isfield(data.opts, 'skipSuffixes')
<<<<<<< HEAD
    data.opts.skipSuffixes = {};
=======
    data.opts.skipSuffixes = [];
>>>>>>> 616f648e
else
    data.opts.skipSuffixes = strsplit(data.opts.skipSuffixes,',');
end

% New method: Find anything with a suffix and then record it and what
% suffix
if ~isfield(data, 'raw') 
    data.raw.suffixes = {};
elseif ~isfield(data.raw, 'suffixes')
    data.raw.suffixes = {};
end
errMsg = '';

if ~exist(data.dirPath,'dir')
    error('Folder %s does not exist!',data.dirPath)
end

dl = dir(data.dirPath);
dl = dl(endsWith({dl.name}, '.dat') & startsWith({dl.name}, {'X', 'Y','T','Times'}));
nx = sum(startsWith({dl.name}, 'X'));
ny = sum(startsWith({dl.name}, 'Y'));
nt = sum(startsWith({dl.name}, {'T','Times'}));

checkSizes;

tl = dl(startsWith({dl.name}, {'T','Times'}));
[~, tidx] = min([tl.bytes]);
data.raw.timeVecMs  = byteStreamToDouble([data.dirPath '/' tl(tidx).name]);
nP = length(data.raw.timeVecMs);

nNans = zeros(nx,1);
xdx = 1;
ydx = 1;
for idx = 1:length(dl)
    fName = sprintf('%s/%s', data.dirPath, dl(idx).name);
    suff = strsplit(dl(idx).name, {'X', 'Y','.dat'});
    suff = suff{end-1};
    if any(strcmp(data.opts.skipSuffixes, suff))
        warning('Skipping file %s because skipSuffixes',dl(idx).name)
    else
        % Screen for NaNs
        tmp = byteStreamToDouble(fName);
        if length(tmp) ~= nP
            warning('Skipping file %s with %i points (Times has %i points)', fName, length(tmp), nP)
        else
            nNans(xdx) = warnNaN(tmp, fName);
            tmp(isnan(tmp)) = mean(tmp(~isnan(tmp)));
            if startsWith(dl(idx).name, 'X')
                data.raw.xCentresPx(xdx,:) = tmp;
                if length(data.raw.suffixes)<xdx || strcmp(data.raw.suffixes{xdx}, suff)
                    data.raw.suffixes{xdx} = suff;
                else
                    error('Suffix mismatch like you said wouldn''t happen')
                end
                xdx = xdx + 1;
            elseif startsWith(dl(idx).name, 'Y')
                data.raw.yCentresPx(ydx,:) = tmp;
                if length(data.raw.suffixes)<ydx || strcmp(data.raw.suffixes{ydx}, suff)
                    data.raw.suffixes{ydx} = suff;
                else
                    error('Suffix mismatch like you said wouldn''t happen')
                end
                ydx = ydx + 1;
            end
        end
    end
end
data.raw.nNans = nNans;

if exist([data.dirPath '/subWidth.dat'],'file')
    data.raw.subWidth = byteStreamToDouble([data.dirPath '/subWidth.dat']);
end

if exist([data.dirPath '/I.dat'], 'file')
    data.raw.dcAvg = byteStreamToDouble([data.dirPath '/I.dat']);
end

if loadImages
    % More sensible method: If the folder exists, find all .tif files
    % within it. If there's only one, load it. Likewise for metadata.txt.
    if exist([data.dirPath '/images_and_metadata/'], 'dir')
        dirList = dir([data.dirPath '/images_and_metadata/']);
        imList = dirList(endsWith({dirList.name}, '.tif'));
        if isscalar(imList)
            fPath = strjoin({imList.folder imList.name}, '/');
            data.Imstack = bfopen(fPath);
        else
            error('Found multiple (or 0) TIFs in ROI folder')
        end
        txtList = dirList(endsWith({dirList.name}, 'metadata.txt'));
        
        if isscalar(txtList)
            fPath = strjoin({txtList.folder txtList.name}, '/');
            metadata = fileread(fPath);
            data.metadata = jsondecode(metadata);
            
            % Get ROI position
            roi = str2double( strsplit( data.metadata.FrameKey_0_0_0.ROI, '-' ) );
            data.opts.roi = roi;
        else
            error('Found multiple (or 0) files ending with metadata.txt in ROI folder')
        end
    else
        warning('Could not find ROI images or metadata')
    end
    
    if exist([data.dirPath '/full_images_and_metadata/'], 'dir')
        dirList = dir([data.dirPath '/full_images_and_metadata/']);
        dirList = dirList(endsWith({dirList.name}, 'tif'));
        if isscalar(dirList)
            fPath = strjoin({dirList.folder dirList.name}, '/');
            data.ImstackFullFoV  = bfopen(fPath);
        else
            error('Found multiple (or 0) TIFs in full FoV folder')
        end
    else
        warning('Could not find directory for full FoV images')
    end
else
    warning('Instructed to not load images')
end

data.nPoints = length(data.raw.xCentresPx);

function nNans = warnNaN(arr, name)
nNans = sum(isnan(arr));
if nNans
    warning(['Loaded and replaced ' num2str(nNans) ' from ' name])
end

end

function checkSizes

if nx ~= ny
    error('Found mismatched number of X (%i) and Y (%i) data', nx, ny)
elseif nt ~= 1 && mod(nx, nt) ~= 0
    error('Found mismatched number of T (%i) and XY (%i) data', nt, nx)
elseif all([nx ny nt] == 0)
    fprintf(errMsg);
    error('Could not find any centres data');
end

end

end<|MERGE_RESOLUTION|>--- conflicted
+++ resolved
@@ -14,11 +14,7 @@
 data.opts = bead_loadOpts(data);
 
 if ~isfield(data.opts, 'skipSuffixes')
-<<<<<<< HEAD
     data.opts.skipSuffixes = {};
-=======
-    data.opts.skipSuffixes = [];
->>>>>>> 616f648e
 else
     data.opts.skipSuffixes = strsplit(data.opts.skipSuffixes,',');
 end
