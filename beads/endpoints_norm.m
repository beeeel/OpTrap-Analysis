--- conflicted
+++ resolved
@@ -69,15 +69,6 @@
                     catch ME
                         error(ME.message)
                     end
-<<<<<<< HEAD
-                    fpstau = cat(3,accumulated{1,dayIdx}{1,cellIdx}.fpstau);
-                    fpstauG = cat(3,accumulated{1,dayIdx}{1,cellIdx}.fpstauG);
-                    fpsG = cat(3, accumulated{1,dayIdx}{1,cellIdx}.fpsG);
-                    catch ME
-                        
-                    end
-                    
-=======
                     if isfield(accumulated{1,dayIdx}{1,cellIdx}, 'fpstau')
                         try
                             fpstau = cat(3,accumulated{1,dayIdx}{1,cellIdx}.fpstau);
@@ -89,7 +80,6 @@
                             end
                         end
                     end
->>>>>>> 7bce6e6a
                     if isfield(accumulated{1,dayIdx}{1,cellIdx}, 'fpsH')
                         try
                             fpsH = cat(3,accumulated{1,dayIdx}{1,cellIdx}.fpsH);
