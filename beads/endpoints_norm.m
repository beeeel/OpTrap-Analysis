function datOut = endpoints_norm(accumulated, allplots, tRange, varargin)
%% Pick range of timepoints from results from accumulator_norm
% datOut = endpoints_norm(accumulated, allplots, tRange, [doNorm / deltaT])
% This will pick out all the observations where obsT
% (accumulated{1,n}{2,m}) is within range specified. Specify which
% endpoints you want using allplots. If you supply 4th argument, data is
% normalised by first observation chosen. If 4th argument is numeric, only
% two observations are returned, separated by deltaT = 4th arg.
% 
% datOut is a cell array of size [2, numel(allplots)] where the first row
% is a data array and the second row is the allplot name. The data array
% has size [N, 4], where N is the number of observations. First column is
% observation time, second and third columns are values in each
% dimension and fourth column is observation index (e.g. cell number)

norm = false;
deltaT = NaN;

if nargin == 4
    norm = true;
    if isnumeric(varargin{1})
        deltaT = varargin{1};
    end
end

datOut = cell(2,numel(allplots));

for plt = 1:numel(allplots)
    for dim = 1:2
        
        allDat = [];
        allTs = [];
        alldT = [];
        allcIdx = [];
        cIdx = 1;
        for dayIdx = 1:size(accumulated,2)
            for cellIdx = 1:size(accumulated{1,dayIdx},2)
                clear dat err hack

                t = accumulated{1,dayIdx}{2,cellIdx};
                if isnan(deltaT)
                    % If we're not doing change over time, take all within
                    % range
                    idxs = t > tRange(1) & t < tRange(2);
                else
                    % Otherwise it's more complex - if there's negative
                    % times, take the last one. Otherwise take t(1) and
                    % closest to t(1)+deltaT
                    idxs = false(size(t));
                    if any(t < 0)
                        ind = find(t < 0, 1, 'last');
                    else
                        ind = 1;
                    end
                    idxs(ind) = 1;
                    
                    dt = t - t(ind) - deltaT;
                    [~, ind] = min(abs(dt));
                    idxs(ind) = 1;
                    if sum(idxs) ~= 2
                        error('Some problem with timepoint selection - is 2*deltaT < t(2)-t(1)?')
                    end
                end
                
                if any(idxs)
<<<<<<< HEAD
                    if isfield(accumulated{1,dayIdx}{1,cellIdx}, 'fps')
                        try
                            fps = cat(3,accumulated{1,dayIdx}{1,cellIdx}.fps);
                        catch ME
                            %error(ME.message)
=======
                    if any(contains(allplots, {'D','α'}))
                        try
                            fps = cat(3,accumulated{1,dayIdx}{1,cellIdx}.fps);
                        catch ME
                            error(ME.message)
>>>>>>> 00fa3039
                        end
                    end
                    if any(contains(allplots, {'α_τ', 'D_τ', 'α_{τG}', 'D_{τG}', 'D_G'}))
                        try
                            fpstau = cat(3,accumulated{1,dayIdx}{1,cellIdx}.fpstau);
                            fpstauG = cat(3,accumulated{1,dayIdx}{1,cellIdx}.fpstauG);
                            fpsG = cat(3, accumulated{1,dayIdx}{1,cellIdx}.fpsG);
                        catch ME
                            if ~strcmp(ME.identifier, 'MATLAB:catenate:dimensionMismatch')
                                error(ME.message)
                            end
                        end
                    end
                    if any(contains(allplots, {'α_H', 'D_H', 'α_{τH}', 'D_{τH}', 'α_{τGH}', 'D_{τGH}', 'D_GH'}))
                        try
                            fpsH = cat(3,accumulated{1,dayIdx}{1,cellIdx}.fpsH);
                            fpstauH = cat(3,accumulated{1,dayIdx}{1,cellIdx}.fpstauH);
                            fpstauGH = cat(3,accumulated{1,dayIdx}{1,cellIdx}.fpstauGH);
                            fpsGH = cat(3, accumulated{1,dayIdx}{1,cellIdx}.fpsGH);
                        catch ME
                            if ~strcmp(ME.identifier, 'MATLAB:catenate:dimensionMismatch')
                                error(ME.message)
                            end
                        end
                    end
                    
                    try % writing robust code and then give up and use try/catch statements instead.
                        switch allplots{plt}
                            case 'α'
                                alphas = reshape(squeeze(fps(1,1,:)), 2, []);
                                dat = alphas(dim,:);
                            case 'α_τ'
                                alphas = reshape(squeeze(fpstau(1,1,:)), 2, []);
                                dat = alphas(dim,:,1);
                            case 'α_{τG}'
                                alphas = reshape(squeeze(fpstauG(1,1,:)), 2, []);
                                dat = alphas(dim,:,1);
                                
                            case 'α_H'
                                alphas = reshape(squeeze(fpsH(1,2,:)), 2, []);
                                dat = alphas(dim,:);
                            case 'α_{τH}'
                                alphas = reshape(squeeze(fpstauH(1,1,:)), 2, []);
                                dat = alphas(dim,:,1);
                            case 'α_{τGH}'
                                alphas = reshape(squeeze(fpstauGH(1,1,:)), 2, []);
                                dat = alphas(dim,:,1);
                                
                            case 'D'
                                Ds = reshape(squeeze(fps(2,1,:)), 2, []);
                                dat = Ds(dim,:);
                            case 'D_τ'
                                Ds = reshape(squeeze(fpstau(2,1,:)), 2, []);
                                dat = Ds(dim,:);
                            case 'D_{τG}'
                                Ds = reshape(squeeze(fpstauG(2,1,:)), 2, []);
                                dat = Ds(dim,:);
                            case 'D_G'
                                Ds = reshape(squeeze(fpsG(2,1,:)), 2, []);
                                dat = Ds(dim,:);
                                
                            case 'D_H'
                                Ds = reshape(squeeze(fpsH(2,1,:)), 2, []);
                                dat = Ds(dim,:);
                            case 'D_{τH}'
                                Ds = reshape(squeeze(fpstauH(2,1,:)), 2, []);
                                dat = Ds(dim,:);
                            case 'D_{τGH}'
                                Ds = reshape(squeeze(fpstauGH(2,1,:)), 2, []);
                                dat = Ds(dim,:);
                            case 'D_{GH}'
                                Ds = reshape(squeeze(fpsGH(2,1,:)), 2, []);
                                dat = Ds(dim,:);
                            
                            case 'M_{1s}'
                                Gs = cat(2,accumulated{1,dayIdx}{1,cellIdx}.stiff);
                                dat = Gs(dim,:,1);
                            case 'G_{avg}'
                                Gs = cat(2,accumulated{1,dayIdx}{1,cellIdx}.stiff);
                                dat = Gs(dim,:,2);
                            case 'zPos'
                                dat = cat(2,accumulated{1,dayIdx}{1,cellIdx}.zPos);

                            case 'α_{min}'
                                Gs = cat(2,accumulated{1,dayIdx}{1,cellIdx}.stiff2);
                                dat = Gs(dim,:,2);
                            case {'G_{min}', 'βG_0'}
                                Gs = cat(2,accumulated{1,dayIdx}{1,cellIdx}.stiff2);
                                dat = Gs(dim,:,1);
                            case '(βG_0)^{-1}'
                                Gs = cat(2,accumulated{1,dayIdx}{1,cellIdx}.stiff2);
                                dat = 1./Gs(dim,:,1);
                            case 'τ_{min}'
                                Gs = cat(2,accumulated{1,dayIdx}{1,cellIdx}.stiff2);
                                dat = Gs(dim,:,3);
                                
                            case 'α_{short}'
                                Gs = cat(2,accumulated{1,dayIdx}{1,cellIdx}.stiff3);
                                dat = Gs(dim,:,2);
                            case 'G_{1s}'
                                Gs = cat(2,accumulated{1,dayIdx}{1,cellIdx}.stiff3);
                                dat = Gs(dim,:,1);
                            case 'J_{short}'
                                Gs = cat(2,accumulated{1,dayIdx}{1,cellIdx}.stiff3);
                                dat = Gs(dim,:,3);
                                
                            case 'actual time'
                                dat = t;
                            case 'τ_c'
                                tCs = cat(1, accumulated{1,dayIdx}{1,cellIdx}.tnorm);
                                dat = tCs(:,dim)';
                            case '(τ_c)^{-1}'
                                tCs = cat(1, accumulated{1,dayIdx}{1,cellIdx}.tnorm);
                                dat = 1./tCs(:,dim)';
                            case 'τ_{cH}'
                                tCs = cat(1, accumulated{1,dayIdx}{1,cellIdx}.tnormH);
                                dat = tCs(:,dim)';
                            case 'n_t'
                                dat = cat(2, accumulated{1,dayIdx}{1,cellIdx}.nP);
                            case 'tMax'
                                dat = cat(2, accumulated{1,dayIdx}{1,cellIdx}.tMax);
                                
                            case 'βG_0/τ_c'
                                tCs = cat(1, accumulated{1,dayIdx}{1,cellIdx}.tnorm);
                                Gs = cat(2,accumulated{1,dayIdx}{1,cellIdx}.stiff2);
                                dat = log(Gs(dim,:,1))./log(tCs(:,dim))';
                            case 'βG_0/τ_c^2'
                                tCs = cat(1, accumulated{1,dayIdx}{1,cellIdx}.tnorm);
                                Gs = cat(2,accumulated{1,dayIdx}{1,cellIdx}.stiff2);
                                dat = log(Gs(dim,:,1))./(log(tCs(:,dim)).^2)';
                            case 'βG_0*τ_c'
                                tCs = cat(1, accumulated{1,dayIdx}{1,cellIdx}.tnorm);
                                Gs = cat(2,accumulated{1,dayIdx}{1,cellIdx}.stiff2);
                                dat = (Gs(dim,:,1)).*(tCs(:,dim))';
                            case 'βG_0*τ_c^2'
                                tCs = cat(1, accumulated{1,dayIdx}{1,cellIdx}.tnorm);
                                Gs = cat(2,accumulated{1,dayIdx}{1,cellIdx}.stiff2);
                                dat = log(Gs(dim,:,1)).*(log(tCs(:,dim)).^2)';
                                
                            case 'X'
                                xyz = cat(1,accumulated{1,dayIdx}{1,cellIdx}.XYZ);
                                dat = xyz(:,1);
                            case 'Y'
                                xyz = cat(1,accumulated{1,dayIdx}{1,cellIdx}.XYZ);
                                dat = xyz(:,2);
                            case 'Z'
                                xyz = cat(1,accumulated{1,dayIdx}{1,cellIdx}.XYZ);
                                dat = xyz(:,3);
                                
                            otherwise
                                error('Have you added a new plotName but not how to plot it?')
                        end
                    catch ME
                        if strcmp(ME.identifier, 'MATLAB:badsubscript')
                            warning('Skipped day %s, cell %i, due to subscript error (is there a missing field?)', accumulated{2,dayIdx}, cellIdx)
                            dat = nan(size(idxs));
                        else
                            error(ME.message)
                        end
                    end
                    
                    if length(dat) ~= length(idxs)
                        warning('C''mon you gotta have sensible warning messages. ''a'' is not good enough.')
                    else
                        
                        t = t(idxs);
                        dat = dat(idxs);
                        
                        if norm
                            if isnan(deltaT)
                                dat = dat / dat(1);
                            else
                                dat = dat(2) - dat(1);
                                t = t(2) - t(1);
                            end
                        end
                        
                        
                        allDat = [allDat; dat(:)];
                        allTs = [allTs; t(:)];
                        allcIdx = [allcIdx; repmat(cIdx, numel(dat), 1)];
                        cIdx = cIdx + 1;
                    end
                end
            end
        end

        
        tOut = allTs;
        datOut{1,plt}(:,1) = tOut;
        datOut{1,plt}(:,dim+1) = allDat;
        datOut{2,plt} = allplots{plt};

    end
    datOut{1,plt}(:,end+1) = allcIdx;
end<|MERGE_RESOLUTION|>--- conflicted
+++ resolved
@@ -63,19 +63,11 @@
                 end
                 
                 if any(idxs)
-<<<<<<< HEAD
-                    if isfield(accumulated{1,dayIdx}{1,cellIdx}, 'fps')
-                        try
-                            fps = cat(3,accumulated{1,dayIdx}{1,cellIdx}.fps);
-                        catch ME
-                            %error(ME.message)
-=======
                     if any(contains(allplots, {'D','α'}))
                         try
                             fps = cat(3,accumulated{1,dayIdx}{1,cellIdx}.fps);
                         catch ME
                             error(ME.message)
->>>>>>> 00fa3039
                         end
                     end
                     if any(contains(allplots, {'α_τ', 'D_τ', 'α_{τG}', 'D_{τG}', 'D_G'}))
