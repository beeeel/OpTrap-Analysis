--- conflicted
+++ resolved
@@ -10,29 +10,17 @@
 %Augmentation:
 % Random shift - N px in random direction, applied to every image (doubles
 % size of dataset)
-<<<<<<< HEAD
-RandomShift = 0;
-% Stretch - Use interpolation to stretch fractionally. [1 2] would double
-% the width, for example. Only applied to "stretched" image class.
-StretchRatio = [1 1];
-=======
 RandomShift = 20;
 % Stretch - Use interpolation to stretch fractionally. [1 2] would double
 % the width, for example. Only applied to "stretched" image class.
 StretchRatio = [1 1.1];
->>>>>>> ca13d977
-
 
 % Which datasets to take images from
 Cells = {'LS174T', 'HL60', 'MV411'};
 DSets = {{'normoxia','hypoxia'},{'normoxia','with_drugs'},{'normoxia','with_drugs'}};
 Nums = {{1:20, 1:20},{1:30, 1:20},{1:30, 1:20}};
 % How many images to take from each dataset
-<<<<<<< HEAD
 FramesPerSet = 150;
-=======
-FramesPerSet = 100;
->>>>>>> ca13d977
 
 % Calculate how many images there will be
 AllNums = [Nums{:}];
@@ -102,11 +90,7 @@
                     SelectedIms{Count,2} = ImInfo;
                     SelectedIms{Count,2}.Augment = 'Translation';
                 end
-<<<<<<< HEAD
                 % If StretchRatio is a variable with at least one non-one
-=======
-                % If StretchRatio is a variable with at least one non-zero
->>>>>>> ca13d977
                 % value AND we're selecting a stretched frame
                 if exist('StretchRatio','var') == 1 && Offset ~= 0 && max(StretchRatio ~= 1)
                     Count = Count + 1;
@@ -121,11 +105,7 @@
 end
 toc(StartTime)
 Vars = whos;
-<<<<<<< HEAD
 fprintf('Mem size of SelectedIms cell: %g GB\n',Vars(strcmp({Vars.name},'SelectedIms')).bytes./1e9)
-=======
-fprintf('Size of SelectedIms cell: %g GB\n',Vars(strcmp({Vars.name},'SelectedIms')).bytes./1e9)
->>>>>>> ca13d977
 %% Augment - WIP
 % Take a circular mask, interpolate the sample to create deformation, stick
 % back on top of the image
